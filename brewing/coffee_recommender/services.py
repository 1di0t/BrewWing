import os
import logging
import traceback
from dotenv import load_dotenv
from django.conf import settings

from utils.data_processing import load_and_preprocess_coffee_data
from utils.vector_store import load_faiss_vector_store
from utils.llama_loader import load_llama_llm
from utils.coffee_chain import create_coffee_retrieval_qa_chain
from utils.text import extract_origin_text, translate_with_linebreaks

import numpy as np
np.zeros(1) 

# 로깅 설정
logger = logging.getLogger(__name__)

# 환경 변수 로드 (Hugging Face API 키 등)
load_dotenv()

huggingface_token = os.getenv("HUGGINGFACE_API_KEY")
cache_dir = os.getenv("HF_HOME", "/app/huggingface_cache")

logger.info(f"Hugging Face token exists: {huggingface_token is not None}")
logger.info(f"Using cache directory: {cache_dir}")

coffee_qa_chain = None

def initialize_coffee_chain():
    """
    Initialize the Coffee QA Chain when the server starts.
    """
    global coffee_qa_chain

    try:
        logger.info("Initializing coffee QA chain...")
        
        DATA_FILE_PATH = os.path.join(settings.BASE_DIR, 'data', 'coffee_drop.csv')
        logger.info(f"Loading data from: {DATA_FILE_PATH}")
        
        # 데이터 파일 존재 여부 확인
        if os.path.exists(DATA_FILE_PATH):
            logger.info(f"Data file exists at {DATA_FILE_PATH}")
        else:
            logger.error(f"Data file does not exist at {DATA_FILE_PATH}")
            # 현재 디렉토리 목록 확인
            try:
                base_dir_contents = os.listdir(settings.BASE_DIR)
                logger.info(f"Base directory contents: {base_dir_contents}")
                
                if 'data' in base_dir_contents:
                    data_dir_contents = os.listdir(os.path.join(settings.BASE_DIR, 'data'))
                    logger.info(f"Data directory contents: {data_dir_contents}")
            except Exception as e:
                logger.error(f"Failed to list directory contents: {str(e)}")

        # 데이터 전처리
        logger.info("Preprocessing coffee data...")
        coffee_df = load_and_preprocess_coffee_data(DATA_FILE_PATH)
        logger.info(f"Data loaded and preprocessed: {len(coffee_df)} records")

        # 벡터 스토어 생성
        logger.info("Loading FAISS vector store...")
        vectorstore = load_faiss_vector_store()
        logger.info("FAISS vector store loaded successfully")

        # LLM 로드 (Hugging Face 모델)
        model_path = os.path.join(cache_dir, "Llama-3.2-1B")
        logger.info(f"Loading LLM from: {model_path}")
        llm = load_llama_llm(model_path, token=huggingface_token)
        logger.info("LLM loaded successfully")

        # 체인 생성
        logger.info("Creating QA chain...")
        coffee_qa_chain = create_coffee_retrieval_qa_chain(llm, vectorstore)
        logger.info("Coffee QA chain initialized successfully")
        
    except Exception as e:
        logger.error(f"Error initializing coffee QA chain: {str(e)}")
        logger.error(traceback.format_exc())
        raise

def recommend_coffee(query: str) -> dict:
    """
    Process user query and return the coffee recommendation.
    
    Args:
        query (str): User's input query.
    
    Returns:
        dict: Recommendation result.
    """
    global coffee_qa_chain

    logger.info(f"Processing query: {query}")

    if coffee_qa_chain is None:
        logger.error("Coffee QA Chain is not initialized")
        raise ValueError("Coffee QA Chain is not initialized. Call initialize_coffee_chain() first.")

    try:
        # 체인 실행 (질문 처리)
        logger.info("Invoking QA chain...")
        logger.info(f"Input query: {query}")
        
        # 원본 응답 저장
        try:
            answer = coffee_qa_chain.invoke({"query": query})
            logger.info("QA chain responded successfully")
            
            # 원본 응답 전체 로깅 (디버깅용)
            if isinstance(answer, dict) and 'result' in answer:
                # 로그 파일에 전체 원본 응답 기록
                log_dir = os.path.join(settings.BASE_DIR, 'logs')
                os.makedirs(log_dir, exist_ok=True)
                log_path = os.path.join(log_dir, "raw_response.log")
                
                with open(log_path, "a", encoding="utf-8") as log_file:
                    log_file.write(f"\n----------\nQuery: {query}\n----------\n")
                    log_file.write(f"{answer['result']}\n")
                    log_file.write("==========\n")
                
                # 일반 로그에는 일부만 출력
                raw_response = answer['result']
                print("\n======== RAW RESPONSE ========")
                print(f"Query: {query}")
                print("------------------------------")
                print(raw_response)
                print("==============================\n")
                
                logger.info(f"Raw response length: {len(raw_response)}")
                logger.info(f"Raw response preview: {raw_response[:500]}...")
                
                # 응답 구조 분석
                line_count = raw_response.count('\n')
                dash_count = raw_response.count('-')
                bean_count = raw_response.lower().count('coffee bean')
                logger.info(f"Response structure - Lines: {line_count}, Dashes: {dash_count}, 'coffee bean' mentions: {bean_count}")
            else:
                logger.warning(f"Unexpected answer format: {type(answer)}")
        except Exception as e:
            logger.error(f"Error invoking QA chain: {str(e)}")
            logger.error(traceback.format_exc())
            raise
        
        # 응답 후처리
        logger.info("Processing answer...")
        logger.info(f"Raw answer type: {type(answer)}")
        
        # # 응답 형식 확인
        # if isinstance(answer, dict) and 'result' in answer:
        #     try:
        #         # 질문 및 응답 기록
        #         logger.info(f"Query: {query}")
        #         logger.info(f"Raw answer preview: {answer['result'][:100]}...")
                
<<<<<<< HEAD
        #         # 추천 텍스트 추출
        #         extracted_text = extract_origin_text(answer['result'])
        #         if extracted_text:
        #             logger.info(f"Extracted text preview: {extracted_text[:100]}...")
        #             logger.info(f"Extracted text length: {len(extracted_text)}")
        #             answer['result'] = extracted_text
        #         else:
        #             logger.warning("Text extraction returned empty string. Using original result.")
                
        #         # 번역 시도
        #         try:
        #             translated = translate_with_linebreaks(answer['result'])
        #             logger.info(f"Translation successful, length: {len(translated)}")
        #             logger.info(f"Translated preview: {translated[:100]}...")
        #             answer['result'] = translated
        #         except Exception as translate_error:
        #             logger.error(f"Translation error: {str(translate_error)}")
        #             logger.error("Keeping original text")
=======
                # 추천 텍스트 추출
                extracted_text = extract_origin_text(answer['result'])
                if extracted_text:
                    logger.info(f"Extracted text preview: {extracted_text[:100]}...")
                    logger.info(f"Extracted text length: {len(extracted_text)}")
                    
                    # 번역 전 추출된 텍스트 출력
                    print("\n======== EXTRACTED TEXT ========")
                    print(extracted_text[:1000])
                    if len(extracted_text) > 1000:
                        print("... (truncated)")
                    print("===============================\n")
                    
                    answer['result'] = extracted_text
                else:
                    logger.warning("Text extraction returned empty string. Using original result.")
                
                # 번역 시도
                try:
                    translated = translate_with_linebreaks(answer['result'])
                    logger.info(f"Translation successful, length: {len(translated)}")
                    logger.info(f"Translated preview: {translated[:100]}...")
                    
                    # 번역된 최종 결과도 출력
                    print("\n======== FINAL TRANSLATED RESULT ========")
                    print(translated[:1000])
                    if len(translated) > 1000:
                        print("... (truncated)")
                    print("======================================\n")
                    
                    answer['result'] = translated
                except Exception as translate_error:
                    logger.error(f"Translation error: {str(translate_error)}")
                    logger.error("Keeping original text")
>>>>>>> 121e0a0c
                
        #         logger.info("Answer processing completed")
        #     except Exception as process_error:
        #         logger.error(f"Error in answer processing: {str(process_error)}")
        #         logger.error(traceback.format_exc())
        # else:
        #     logger.warning(f"Unexpected answer format: {type(answer)}")
        #     answer = {"result": str(answer)}
        
        return {"answer": answer['result']}
    except Exception as e:
        logger.error(f"Error during chain invocation: {str(e)}")
        logger.error(traceback.format_exc())
        
        # 오류 발생 시에도 응답 형식 유지
        return {
            "answer": {
                "result": f"죄송합니다. 추천 과정에서 오류가 발생했습니다: {str(e)}"
            }
        }<|MERGE_RESOLUTION|>--- conflicted
+++ resolved
@@ -155,7 +155,7 @@
         #         logger.info(f"Query: {query}")
         #         logger.info(f"Raw answer preview: {answer['result'][:100]}...")
                 
-<<<<<<< HEAD
+
         #         # 추천 텍스트 추출
         #         extracted_text = extract_origin_text(answer['result'])
         #         if extracted_text:
@@ -174,42 +174,7 @@
         #         except Exception as translate_error:
         #             logger.error(f"Translation error: {str(translate_error)}")
         #             logger.error("Keeping original text")
-=======
-                # 추천 텍스트 추출
-                extracted_text = extract_origin_text(answer['result'])
-                if extracted_text:
-                    logger.info(f"Extracted text preview: {extracted_text[:100]}...")
-                    logger.info(f"Extracted text length: {len(extracted_text)}")
-                    
-                    # 번역 전 추출된 텍스트 출력
-                    print("\n======== EXTRACTED TEXT ========")
-                    print(extracted_text[:1000])
-                    if len(extracted_text) > 1000:
-                        print("... (truncated)")
-                    print("===============================\n")
-                    
-                    answer['result'] = extracted_text
-                else:
-                    logger.warning("Text extraction returned empty string. Using original result.")
-                
-                # 번역 시도
-                try:
-                    translated = translate_with_linebreaks(answer['result'])
-                    logger.info(f"Translation successful, length: {len(translated)}")
-                    logger.info(f"Translated preview: {translated[:100]}...")
-                    
-                    # 번역된 최종 결과도 출력
-                    print("\n======== FINAL TRANSLATED RESULT ========")
-                    print(translated[:1000])
-                    if len(translated) > 1000:
-                        print("... (truncated)")
-                    print("======================================\n")
-                    
-                    answer['result'] = translated
-                except Exception as translate_error:
-                    logger.error(f"Translation error: {str(translate_error)}")
-                    logger.error("Keeping original text")
->>>>>>> 121e0a0c
+
                 
         #         logger.info("Answer processing completed")
         #     except Exception as process_error:
